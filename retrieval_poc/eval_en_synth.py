import pandas as pd
import os
from approaches.random.random_retriever import RandomRetriever
from approaches.bm25.bm25_retriever import BM25Retriever
from approaches.elasticsearch.elasticsearch_retriever import ElasticsearchRetriever
<<<<<<< HEAD
from approaches.dense.dense_retriever import DenseRetriever
=======
from approaches.protovec.protovec_retriever import ProtovecRetriever
>>>>>>> 941da685
import random
import numpy as np
from approaches.markdown_writer import write_composite_score_explanation

# Set a random seed for reproducibility
random.seed(42)
np.random.seed(42)

# Load the evaluation data
file_path = 'data/eval_en.csv'
data = pd.read_csv(file_path)
print(f"Data shape: {data.shape}")  # Print the shape of the DataFrame

# Create filtered data for retrievers (exclude test examples to prevent data leakage)
retriever_data = data.drop(columns=['Example 1', 'Example 2', 'Distractor Rules'])
print(f"Retriever data shape (excluding test columns): {retriever_data.shape}")

# Load natural language data for ButlerAI
natural_lang_file = 'data/eval_en_natural_language.csv'
if os.path.exists(natural_lang_file):
    natural_lang_data = pd.read_csv(natural_lang_file)
    print(f"Natural language data shape: {natural_lang_data.shape}")
else:
    print("Warning: Natural language data not found, ButlerAI will use original data")
    natural_lang_data = data

# Set pandas display options to show all columns
pd.set_option('display.max_columns', None)

# Define retriever configurations
retriever_configs = {
    'BM25Okapi': {'version': 'BM25Okapi', 'k1': 1.2, 'b': 0.75},
    'BM25L': {'version': 'BM25L', 'k1': 1.2, 'b': 0.75},
    'BM25Plus': {'version': 'BM25Plus', 'k1': 1.2, 'b': 0.75},
    'Elasticsearch': {'es_host': 'localhost', 'es_port': 9200,
                      'index_name': 'expense_rules_en'},
<<<<<<< HEAD
    'Random': {},
    'dense_retriever': {'version': 'dense_retriever'},
=======
    'Protovec': {'model_name': 'all-MiniLM-L6-v2'},
    'Random': {}
>>>>>>> 941da685
}

# Define evaluation metrics

def recall_at_k(retrieved, relevant, k):
    return sum(1 for r in relevant if r in retrieved[:k]) / len(relevant)


def precision_at_k(retrieved, relevant, k):
    return sum(1 for r in retrieved[:k] if r in relevant) / k


def mean_reciprocal_rank_at_k(retrieved, relevant, k):
    for rank, item in enumerate(retrieved[:k], start=1):
        if item in relevant:
            return 1 / rank
    return 0


def ndcg_at_k(retrieved, relevant, k):
    # Calculate DCG: sum of relevance scores divided by log2(rank + 1)
    dcg = 0
    for i, r in enumerate(retrieved[:k]):
        if r in relevant:
            dcg += 1 / (i + 1)  # relevance score of 1 for relevant items

    # Calculate IDCG: ideal DCG for the best possible ranking
    # For a single relevant item, IDCG = 1 (at rank 1)
    # For multiple relevant items, IDCG = sum of 1/log2(i+1) for i in
    # range(min(len(relevant), k))
    idcg = sum(1 / (i + 1) for i in range(min(len(relevant), k)))

    # Cap nDCG at 1.0 to prevent values above 1
    ndcg = dcg / idcg if idcg > 0 else 0
    return min(ndcg, 1.0)


def hit_rate(retrieved, relevant):
    return 1 if retrieved and retrieved[0] in relevant else 0


def confusion_rate(retrieved, relevant, distractors):
    if not retrieved:
        return 0
    return sum(1 for r in retrieved if r in distractors) / len(retrieved)


def f1_score(recall, precision):
    if recall + precision == 0:
        return 0
    return 2 * (recall * precision) / (recall + precision)

# Main evaluation loop
if __name__ == '__main__':
    # Define k values to evaluate
    k_values = [1, 3]

    # Initialize a DataFrame to store the results
    results_df = pd.DataFrame(columns=[
        'Retriever', 'k', 'Average Recall', 'Average Precision', 'Average F1 Score',
        'Average MRR', 'Average Hit Rate', 'Average nDCG', 'Average Confusion Rate'
    ])

    # Iterate through each retriever and evaluate
    for name, config in retriever_configs.items():
        print(f'Evaluating {name} Retriever')
        for k in k_values:
            # Initialize retriever with correct size for this k value
            # Use filtered data to prevent data leakage (exclude test examples)
            if name == 'Random':
<<<<<<< HEAD
                retriever = RandomRetriever(data, k)
            elif name == 'dense_retriever':
                retriever = DenseRetriever(data, k)
=======
                retriever = RandomRetriever(retriever_data, k)
>>>>>>> 941da685
            elif name == 'Elasticsearch':
                retriever = ElasticsearchRetriever(
                    retriever_data, k,
                    rule_column='Rule',
                    description_column='Expense item name\n'
                    '(Name registered in Cloud Expenses)',
                    category_column='Account',
                    rule_id_column='Rule',
                    es_host=config['es_host'],
                    es_port=config['es_port'],
                    index_name=config['index_name']
                )
            elif name == 'Protovec':
                # Use filtered data to prevent data leakage (exclude test examples)
                retriever = ProtovecRetriever(
                    retriever_data, k,
                    model_name=config['model_name']
                )
            else:
                retriever = BM25Retriever(
<<<<<<< HEAD
                    data, k,
                    version=config['version'],
                    k1=config['k1'],
=======
                    retriever_data, k, 
                    version=config['version'], 
                    k1=config['k1'], 
>>>>>>> 941da685
                    b=config['b']
                )
            # Initialize lists to store metrics
            recall_list = []
            precision_list = []
            mrr_list = []
            hit_rate_list = []
            ndcg_list = []
            confusion_list = []
            f1_list = []

            # Use appropriate data source for each retriever
            eval_data = natural_lang_data if name == 'ButlerAI' else data

            for index, row in eval_data.iterrows():
                rule = row['Rule']

                # For ButlerAI, use the converted natural language queries
                if name == 'ButlerAI':
                    # Use the converted natural language query
                    positive_examples = [row['query']]
                else:
                    # Use original JSON queries
                    positive_examples = [row['Example 1'], row['Example 2']]

                distractor_rules = eval(row['Distractor Rules'])

                # Use appropriate queries for each retriever
                for query in positive_examples:
                    # Retrieve results
                    if name == 'Protovec':
                        # Protovec returns list of dictionaries, extract rule IDs
                        retrieved_results = retriever.retrieve(query)
                        retrieved = [r['rule_id'] for r in retrieved_results]
                    else:
                        # Other retrievers return list of rule IDs directly
                        retrieved = retriever.retrieve(query)

                    # Calculate metrics
                    recall = recall_at_k(retrieved, [rule], k)
                    precision = precision_at_k(retrieved, [rule], k)
                    mrr = mean_reciprocal_rank_at_k(retrieved, [rule], k)
                    hit_rate_value = hit_rate(retrieved, [rule])
                    ndcg_value = ndcg_at_k(retrieved, [rule], k)
                    confusion = confusion_rate(
                        retrieved, [rule], distractor_rules
                    )
                    f1 = f1_score(recall, precision)

                    # Append metrics to lists
                    recall_list.append(recall)
                    precision_list.append(precision)
                    mrr_list.append(mrr)
                    hit_rate_list.append(hit_rate_value)
                    ndcg_list.append(ndcg_value)
                    confusion_list.append(confusion)
                    f1_list.append(f1)

                    # Print results for each rule
                    print(f'Rule: {rule}, Query: {query}')
                    print(f'Retrieved: {retrieved}')
                    print(f'Recall@{k}: {recall}')
                    print(f'Precision@{k}: {precision}')
                    print(f'F1 Score: {f1}')
                    print(f'MRR@{k}: {mrr}')
                    print(f'Hit Rate: {hit_rate_value}')
                    print(f'nDCG@{k}: {ndcg_value}')
                    print(f'Confusion Rate: {confusion}')
                    print('---')

            # Calculate and print average metrics
            avg_recall = sum(recall_list) / len(recall_list)
            avg_precision = sum(precision_list) / len(precision_list)
            avg_mrr = sum(mrr_list) / len(mrr_list)
            avg_hit_rate = sum(hit_rate_list) / len(hit_rate_list)
            avg_ndcg = sum(ndcg_list) / len(ndcg_list)
            avg_confusion = sum(confusion_list) / len(confusion_list)
            avg_f1 = sum(f1_list) / len(f1_list)

            print(f'Average Recall@{k}: {avg_recall}')
            print(f'Average Precision@{k}: {avg_precision}')
            print(f'Average F1 Score: {avg_f1}')
            print(f'Average MRR: {avg_mrr}')
            print(f'Average Hit Rate: {avg_hit_rate}')
            print(f'Average nDCG: {avg_ndcg}')
            print(f'Average Confusion Rate: {avg_confusion}')
            print('===')

            # Append results to the DataFrame
            new_row = pd.DataFrame({
                'Retriever': [name],
                'k': [k],
                'Average Recall': [avg_recall],
                'Average Precision': [avg_precision],
                'Average F1 Score': [avg_f1],
                'Average MRR': [avg_mrr],
                'Average Hit Rate': [avg_hit_rate],
                'Average nDCG': [avg_ndcg],
                'Average Confusion Rate': [avg_confusion],
            })
            results_df = pd.concat([results_df, new_row], ignore_index=True)

    # Invert the Confusion Rate
    results_df['Inverted Confusion Rate'] = 1 - results_df['Average Confusion Rate']

    # Define weights for each metric, excluding Recall and Precision
    weights = {
        'Average F1 Score': 0.4,  # Increase to reflect its importance
        'Average MRR': 0.1,
        'Average Hit Rate': 0.2,
        'Average nDCG': 0.1,
        'Inverted Confusion Rate': 0.2
    }

    # Calculate the weighted sum of metrics
    composite_score = (
        results_df['Average F1 Score'] * weights['Average F1 Score'] +
        results_df['Average MRR'] * weights['Average MRR'] +
        results_df['Average Hit Rate'] * weights['Average Hit Rate'] +
        results_df['Average nDCG'] * weights['Average nDCG'] +
        results_df['Inverted Confusion Rate'] * weights['Inverted Confusion Rate']
    )

    # Normalize by the sum of the weights
    total_weight = sum(weights.values())
    results_df['Composite Score'] = composite_score / total_weight

    # Sort the table by k and composite score
    results_df.sort_values(
        by=['k', 'Composite Score'], ascending=[True, False], inplace=True
    )

    # Reorder columns to place Composite Score after k
    results_df = results_df[[
        'Retriever', 'k', 'Composite Score', 'Average Recall', 'Average Precision',
        'Average F1 Score', 'Average MRR', 'Average Hit Rate', 'Average nDCG',
        'Average Confusion Rate'
    ]]

    # Save the reordered comparison table as a markdown file
    results_df.to_markdown('approaches/comparison_table_en_synth.md', index=False)

    # Call the function to add explanation of the composite score
    write_composite_score_explanation('approaches/comparison_table_en_synth.md')

# Inform the user where the results are saved
print(
    "The comparison table has been saved as a markdown file at "
    "'approaches/comparison_table_en_synth.md'."
)<|MERGE_RESOLUTION|>--- conflicted
+++ resolved
@@ -3,11 +3,8 @@
 from approaches.random.random_retriever import RandomRetriever
 from approaches.bm25.bm25_retriever import BM25Retriever
 from approaches.elasticsearch.elasticsearch_retriever import ElasticsearchRetriever
-<<<<<<< HEAD
 from approaches.dense.dense_retriever import DenseRetriever
-=======
 from approaches.protovec.protovec_retriever import ProtovecRetriever
->>>>>>> 941da685
 import random
 import numpy as np
 from approaches.markdown_writer import write_composite_score_explanation
@@ -44,13 +41,9 @@
     'BM25Plus': {'version': 'BM25Plus', 'k1': 1.2, 'b': 0.75},
     'Elasticsearch': {'es_host': 'localhost', 'es_port': 9200,
                       'index_name': 'expense_rules_en'},
-<<<<<<< HEAD
     'Random': {},
     'dense_retriever': {'version': 'dense_retriever'},
-=======
-    'Protovec': {'model_name': 'all-MiniLM-L6-v2'},
-    'Random': {}
->>>>>>> 941da685
+    'Protovec': {'model_name': 'all-MiniLM-L6-v2'}
 }
 
 # Define evaluation metrics
@@ -121,13 +114,9 @@
             # Initialize retriever with correct size for this k value
             # Use filtered data to prevent data leakage (exclude test examples)
             if name == 'Random':
-<<<<<<< HEAD
-                retriever = RandomRetriever(data, k)
+              retriever = RandomRetriever(retriever_data, k)
             elif name == 'dense_retriever':
-                retriever = DenseRetriever(data, k)
-=======
-                retriever = RandomRetriever(retriever_data, k)
->>>>>>> 941da685
+                retriever = DenseRetriever(retriever_data, k)
             elif name == 'Elasticsearch':
                 retriever = ElasticsearchRetriever(
                     retriever_data, k,
@@ -148,15 +137,9 @@
                 )
             else:
                 retriever = BM25Retriever(
-<<<<<<< HEAD
-                    data, k,
-                    version=config['version'],
-                    k1=config['k1'],
-=======
                     retriever_data, k, 
                     version=config['version'], 
                     k1=config['k1'], 
->>>>>>> 941da685
                     b=config['b']
                 )
             # Initialize lists to store metrics
