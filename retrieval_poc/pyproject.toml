[tool.poetry]
name = "retrieval_poc"
version = "0.1.0"
description = "A proof of concept for retrieval approaches evaluation."
authors = ["Your Name <youremail@example.com>"]
package-mode = false

[tool.poetry.dependencies]
python = "^3.12"
numpy = "^2.1.0"
pandas = "^2.2.0"
rank-bm25 = "^0.2.2"
tabulate = "^0.9.0"
requests = "^2.32.0"
python-dotenv = "^1.0.0"
openai = "^1.0.0"
<<<<<<< HEAD
elasticsearch = "^8.15.0"
llama-index = "^0.14"
=======
elasticsearch = "^8.0.0"
sentence-transformers = "^2.2.0"
scikit-learn = "^1.3.0"
tqdm = "^4.65.0"
>>>>>>> 78e4d78a

[tool.poetry.group.dev.dependencies]
ruff = "^0.6.0"

[build-system]
requires = ["poetry-core>=1.0.0"]
build-backend = "poetry.core.masonry.api"<|MERGE_RESOLUTION|>--- conflicted
+++ resolved
@@ -14,15 +14,10 @@
 requests = "^2.32.0"
 python-dotenv = "^1.0.0"
 openai = "^1.0.0"
-<<<<<<< HEAD
-elasticsearch = "^8.15.0"
-llama-index = "^0.14"
-=======
 elasticsearch = "^8.0.0"
 sentence-transformers = "^2.2.0"
 scikit-learn = "^1.3.0"
-tqdm = "^4.65.0"
->>>>>>> 78e4d78a
+llama-index = "^0.14"
 
 [tool.poetry.group.dev.dependencies]
 ruff = "^0.6.0"
